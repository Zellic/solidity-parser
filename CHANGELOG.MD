--- conflicted
+++ resolved
@@ -5,8 +5,7 @@
 The format is based on [Keep a Changelog](http://keepachangelog.com/)
 and this project adheres to [Semantic Versioning](http://semver.org/).
 
-<<<<<<< HEAD
-### [0.1.2] - 2023-11-29
+### [0.1.3] - 2023-11-29
 
  - Updated README
  - AST2/AST2builder
@@ -38,10 +37,9 @@
    - Added ordering for UserDefinedValueType nodes during building to fix SelfUsing case
  - VFS
    - Changed log levels from info to debug
-=======
+
 ### [0.1.2] - 2023-11-08
 - Disable all 0.8.* parsers except for 0.8.22(default parser) in parse autoloading
->>>>>>> 490ea1b9
 
 ### [0.1.1] - 2023-11-06
 
